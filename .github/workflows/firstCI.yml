name: Makefile CI

on:
  push:
    branches: [ main ]
  pull_request:
    branches: [ main ]

jobs:
  build:

    runs-on: macos-11

    steps:
<<<<<<< HEAD
    - name: Install BATS-core and Ninja
      run: |
        npm install -g bats
        npm install -g ninja
    - name: submodule
      uses: actions/checkout@v2
      with:
        submodules: recursive
    - name: Build LineairDB and MySQL-server
      run: |
        ./build.sh
    - name: MySQL initialization and start server
      run: |
        build/bin/mysqld --initialize-insecure --basedir=$(pwd) --datadir=$(pwd)/data;
        build/bin/mysqld --defaults-file=./my.cnf --daemonize;
    - name: BATS-core test
      run: |
        bats test.bats
=======
#     - uses: actions/checkout@v3
    
#     - name: configure
#       run: ./configure
      
#     - name: Install dependencies
#       run: make
      
#     - name: Run check
#       run: make check
      
#     - name: Run distcheck
#       run: make distcheck

    - name: Install BATS
      run: npm install -g bats
      
    - name: Clone MySQL-server
      run: 
        git clone https://github.com/mysql/mysql-server.git
        
    - name: Set symbolic link in MySQL-server
      run:
        ln -s LineairDB-storage-engine mysql-server/storage/lineairdb
    - name: Make build directory
      run:
        mkdir mysql-server/build
    - name: CMake, MySQL initialization and start server
      run:
        cd mysql-server/build;
        mkdir data;
        cmake .. -DWITH_DEBUG=ON -DDOWNLOAD_BOOST=ON -DWITH_BOOST=../boost;
        make -j 3;
        bin/mysqld --initialize-insecure --basedir=$(pwd) --datadir=$(pwd)/data;
        touch my.cnf;
        echo "[mysqld]\nbasedir=/home/runner/work/LineairDB-storage-engine/LineairDB-storage-engine/mysql-server/build\ndatadir=/home/runner/work/LineairDB-storage-engine/LineairDB-storage-engine/mysql-server/build/data" > my.cnf;
        bin/mysqld --defaults-file=./my.cnf --daemonize;
        echo show engines | bin/mysql -u root;
>>>>>>> fd9ddf8c
<|MERGE_RESOLUTION|>--- conflicted
+++ resolved
@@ -12,7 +12,6 @@
     runs-on: macos-11
 
     steps:
-<<<<<<< HEAD
     - name: Install BATS-core and Ninja
       run: |
         npm install -g bats
@@ -30,44 +29,4 @@
         build/bin/mysqld --defaults-file=./my.cnf --daemonize;
     - name: BATS-core test
       run: |
-        bats test.bats
-=======
-#     - uses: actions/checkout@v3
-    
-#     - name: configure
-#       run: ./configure
-      
-#     - name: Install dependencies
-#       run: make
-      
-#     - name: Run check
-#       run: make check
-      
-#     - name: Run distcheck
-#       run: make distcheck
-
-    - name: Install BATS
-      run: npm install -g bats
-      
-    - name: Clone MySQL-server
-      run: 
-        git clone https://github.com/mysql/mysql-server.git
-        
-    - name: Set symbolic link in MySQL-server
-      run:
-        ln -s LineairDB-storage-engine mysql-server/storage/lineairdb
-    - name: Make build directory
-      run:
-        mkdir mysql-server/build
-    - name: CMake, MySQL initialization and start server
-      run:
-        cd mysql-server/build;
-        mkdir data;
-        cmake .. -DWITH_DEBUG=ON -DDOWNLOAD_BOOST=ON -DWITH_BOOST=../boost;
-        make -j 3;
-        bin/mysqld --initialize-insecure --basedir=$(pwd) --datadir=$(pwd)/data;
-        touch my.cnf;
-        echo "[mysqld]\nbasedir=/home/runner/work/LineairDB-storage-engine/LineairDB-storage-engine/mysql-server/build\ndatadir=/home/runner/work/LineairDB-storage-engine/LineairDB-storage-engine/mysql-server/build/data" > my.cnf;
-        bin/mysqld --defaults-file=./my.cnf --daemonize;
-        echo show engines | bin/mysql -u root;
->>>>>>> fd9ddf8c
+        bats test.bats