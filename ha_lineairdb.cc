--- conflicted
+++ resolved
@@ -169,7 +169,6 @@
 
 ha_lineairdb::ha_lineairdb(handlerton *hton, TABLE_SHARE *table_arg)
     : handler(hton, table_arg),
-<<<<<<< HEAD
       current_position(0),
       myDB(LineairDB::Config{
         0,  // # of worker threads
@@ -184,24 +183,6 @@
         false, // checkpointing
         1     // period of checkpointing (sec) 
       }){}
-=======
-      current_position(0){
-        if (MyDB == nullptr) {
-          MyDB = new LineairDB::Database(LineairDB::Config{
-            0,  // # of worker threads
-            40, // epoch duration
-            LineairDB::Config::ConcurrencyControl::TwoPhaseLocking,
-            LineairDB::Config::Logger::ThreadLocalLogger,
-            LineairDB::Config::IndexStructure::HashTableWithPrecisionLockingIndex,
-            LineairDB::Config::CallbackEngine::ThreadLocal,
-            true, // recovery
-            true, // logging
-            true, // checkpointing
-            1     // period of checkpointing (sec) 
-          });
-        }
-}
->>>>>>> 57611aa4
 
 /*
   List of all system tables specific to the SE.
@@ -372,18 +353,12 @@
   // 1st step
   auto& tx = MyDB->BeginTransaction();
   auto& exists = tx.Read(row_id);
-<<<<<<< HEAD
   if (exists.second) {
     tx.Abort();
     return 1; // すでに存在する場合はエラーを返す，という仮定
   }
   tx.Write(row_id, (std::byte*)buf, table->s->reclength);
   myDB.EndTransaction(tx, [&](auto s) { status = s; });
-=======
-  if (exists.second) return 1; // すでに存在する場合はエラーを返す，という仮定
-  tx.Write(row_id, c1);
-  MyDB->EndTransaction(tx, [&](auto s) { status = s; });
->>>>>>> 57611aa4
   return 0;
 }
 
@@ -434,15 +409,9 @@
   auto c1 = (new_buf[8] << 24) | (new_buf[7] << 16) | (new_buf[6] << 8) | new_buf[5];
   std::string row_id = std::to_string(temp_id);
 
-<<<<<<< HEAD
-  // auto& tx = myDB.BeginTransaction();
-  // tx.Write(row_id, c1);
-  // myDB.EndTransaction(tx, [&](auto s) { status = s; });
-=======
   auto& tx = MyDB->BeginTransaction();
   tx.Write(row_id, c1);
   MyDB->EndTransaction(tx, [&](auto s) { status = s; });
->>>>>>> 57611aa4
 
   // next step
   // auto* tx = getTransaction();
